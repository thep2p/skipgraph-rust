--- conflicted
+++ resolved
@@ -179,7 +179,6 @@
     use super::*;
     use crate::core::model::identity::Identity;
     use crate::core::testutil::fixtures::{
-<<<<<<< HEAD
         join_all_with_timeout, random_address, random_identifier, random_identifier_greater_than,
         random_identifier_less_than, random_lookup_table_with_extremes, random_membership_vector,
         span_fixture,
@@ -187,13 +186,6 @@
     use crate::core::{ArrayLookupTable, LookupTableLevel, LOOKUP_TABLE_LEVELS};
     use rand::Rng;
     use std::sync::Arc;
-=======
-        random_address, random_identifier, random_identifier_greater_than,
-        random_identifier_less_than, random_lookup_table_with_extremes, random_membership_vector,
-        span_fixture,
-    };
-    use crate::core::{ArrayLookupTable, LOOKUP_TABLE_LEVELS};
->>>>>>> 645adc53
 
     #[test]
     fn test_local_node() {
@@ -347,11 +339,6 @@
                 .expect("Failed to update entry in lookup table");
             }
 
-<<<<<<< HEAD
-=======
-
-
->>>>>>> 645adc53
             let node = LocalNode {
                 id: random_identifier(),
                 mem_vec: random_membership_vector(),
@@ -427,11 +414,7 @@
             assert_eq!(*actual_result.result(), *node.get_identifier());
         }
     }
-<<<<<<< HEAD
-
-=======
-    
->>>>>>> 645adc53
+
     /// Tests the `search_by_id` function of the `LocalNode` struct to verify that it properly returns the exact result
     /// when the target identifier exists in the lookup table at the specified level.
     ///
@@ -448,21 +431,13 @@
     #[test]
     fn test_search_by_id_exact_result() {
         let lt = random_lookup_table_with_extremes(LOOKUP_TABLE_LEVELS);
-<<<<<<< HEAD
-
-=======
-        
->>>>>>> 645adc53
+
         let node = LocalNode {
             id: random_identifier(),
             mem_vec: random_membership_vector(),
             lt: Box::new(lt.clone()),
         };
-<<<<<<< HEAD
-
-=======
-        
->>>>>>> 645adc53
+
         // This test should ensure that when the exact target is found, it returns the correct level and identifier.
         for lvl in 0..LOOKUP_TABLE_LEVELS {
             for direction in [Direction::Left, Direction::Right] {
@@ -478,7 +453,6 @@
         }
     }
 
-<<<<<<< HEAD
     /// Tests the `search_by_id` method of a `LocalNode` under concurrent conditions where multiple
     /// threads perform searches in the left direction (`Direction::Left`) simultaneously.
     ///
@@ -717,9 +691,4 @@
             error_msg.contains("Simulated lookup table error"),
             "Error message '{error_msg}' doesn't contain expected text");
     }
-=======
-    // TODO: test that returns an error when the lookup table returns an error during search at any level.
-    // TODO: test that when the exact target is found, it returns the correct level and identifier.
-    // TODO: concurrent tests for search_by_id to ensure thread safety and correctness under concurrent access.
->>>>>>> 645adc53
 }