--- conflicted
+++ resolved
@@ -293,7 +293,6 @@
         }
     }
 
-<<<<<<< HEAD
     /// Unit test for the `search_by_id` function with the scenario where the target identifier is not found
     /// in the left direction within the lookup table.
     ///
@@ -454,9 +453,6 @@
         }
     }
 
-=======
-    // TODO: test that returns the node's own address when no candidates are found matching the target (left/right direction).
->>>>>>> a3a89da3
     // TODO: test that returns an error when the lookup table returns an error during search at any level.
     // TODO: test that when the exact target is found, it returns the correct level and identifier.
     // TODO: concurrent tests for search_by_id to ensure thread safety and correctness under concurrent access.
