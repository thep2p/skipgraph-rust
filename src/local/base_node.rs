--- conflicted
+++ resolved
@@ -6,10 +6,7 @@
 use std::fmt;
 use std::fmt::Formatter;
 
-<<<<<<< HEAD
-=======
 // TODO: Remove #[allow(dead_code)] once LocalNode is used in production code. See issue #123 for tracking.
->>>>>>> 7e6d2cd8
 #[allow(dead_code)]
 /// LocalNode is a struct that represents a single node in the local implementation of the skip graph.
 pub(crate) struct LocalNode {
