--- conflicted
+++ resolved
@@ -21,10 +21,6 @@
     }
 
     /// Creates a new mock network with the given identifier and registers it in the hub.
-<<<<<<< HEAD
-    pub fn new_mock_network(hub: Arc<Mutex<Self>>, identifier: Identifier) -> anyhow::Result<Arc<Mutex<MockNetwork>>> {
-        let inner_hub = hub.lock().map_err(|_| anyhow!("Failed to acquire lock on hub"))?;
-=======
     pub fn new_mock_network(
         hub: Arc<Mutex<Self>>,
         identifier: Identifier,
@@ -32,7 +28,6 @@
         let inner_hub = hub
             .lock()
             .map_err(|_| anyhow!("Failed to acquire lock on hub"))?;
->>>>>>> ffb93bf7
         let mut inner_networks = inner_hub
             .networks
             .write()
