use crate::network::{Message, MessageProcessor, Network, Payload};
use std::collections::HashSet;
use std::sync::{Arc, Mutex, Barrier};
use std::thread;
use crate::core::testutil::fixtures::random_identifier;
use crate::network::mock::hub::NetworkHub;
<<<<<<< HEAD
=======
use crate::network::Payload::TestMessage;
use crate::network::{Message, MessageProcessor, Network};
use std::collections::HashSet;
use std::sync::{Arc, Barrier, Mutex};
use std::thread;
>>>>>>> ffb93bf7

#[derive(Debug)]
struct MockMessageProcessor {
    seen: HashSet<String>,
}

impl MockMessageProcessor {
    fn new() -> Arc<Mutex<Self>> {
        Arc::new(Mutex::new(MockMessageProcessor {
            seen: HashSet::new(),
        }))
    }

    fn has_seen(&self, content: &str) -> bool {
        self.seen.contains(content)
    }
}

impl MessageProcessor for MockMessageProcessor {
    fn process_incoming_message(&mut self, message: Message) -> anyhow::Result<()> {
        match message.payload {
            Payload::TestMessage(content) => {
                self.seen.insert(content);
                Ok(())
            }
            _ => {
                // Handle other message types by ignoring them for this test
                Ok(())
            }
        }
    }
}

/// This test verifies that `MockMessageProcessor` correctly processes and tracks incoming messages routed through a mock network.
#[test]
fn test_mock_message_processor() {
    let hub = NetworkHub::new();
    let identifier = random_identifier();
    let mock_network = NetworkHub::new_mock_network(hub.clone(), identifier).unwrap();
    let processor = MockMessageProcessor::new();
    let message = Message {
        payload: Payload::TestMessage("Hello, World!".to_string()),
        target_node_id: identifier,
    };

    {
        let proc_guard = processor.lock().unwrap();
        assert!(!proc_guard.has_seen("Hello, World!"));
    }
    {
        let mut network_guard = mock_network.lock().unwrap();
        assert!(network_guard
            .register_processor(Box::new(processor.clone()))
            .is_ok());
    }
    {
        let hub_guard = hub.lock().unwrap();
        assert!(hub_guard.route_message(message).is_ok());
    }
    {
        let proc_guard = processor.lock().unwrap();
        assert!(proc_guard.has_seen("Hello, World!"));
    }
}

/// This test ensures correct routing and processing of messages between mock networks through the `NetworkHub`.
#[test]
fn test_hub_route_message() {
    let hub = NetworkHub::new();

    let id_1 = random_identifier();
    let mock_net_1 = NetworkHub::new_mock_network(hub.clone(), id_1).unwrap();
    let msg_proc_1 = MockMessageProcessor::new();
    {
        let mut net_guard = mock_net_1.lock().unwrap();
        net_guard
            .register_processor(Box::new(msg_proc_1.clone()))
            .expect("Failed to register message processor");
    }

    let id_2 = random_identifier();
    let mock_net_2 = NetworkHub::new_mock_network(hub, id_2).unwrap();

    let message = Message {
        payload: Payload::TestMessage("Test message".to_string()),
        target_node_id: id_1,
    };

    {
        let proc_guard = msg_proc_1.lock().unwrap();
        assert!(!proc_guard.has_seen("Test message"));
    }
    {
        let net_guard = mock_net_2.lock().unwrap();
        assert!(net_guard.send_message(message).is_ok());
    }
    {
        let proc_guard = msg_proc_1.lock().unwrap();
        assert!(proc_guard.has_seen("Test message"));
    }
}

/// This test sends 10 messages concurrently from mock_net_2 to id_1 and verifies that all messages are processed.
#[test]
fn test_concurrent_message_sending() {
    let hub = NetworkHub::new();

    let id_1 = random_identifier();
    let mock_net_1 = NetworkHub::new_mock_network(hub.clone(), id_1).unwrap();
    let msg_proc_1 = MockMessageProcessor::new();
    {
        let mut net_guard = mock_net_1.lock().unwrap();
        net_guard
            .register_processor(Box::new(msg_proc_1.clone()))
            .expect("Failed to register message processor");
    }

    let id_2 = random_identifier();
    let mock_net_2 = NetworkHub::new_mock_network(hub, id_2).unwrap();

    // Create 10 different message contents
<<<<<<< HEAD
    let message_contents: Vec<String> = (0..10)
        .map(|i| format!("Concurrent message {i}"))
        .collect();
=======
    let message_contents: Vec<String> =
        (0..10).map(|i| format!("Concurrent message {i}")).collect();
>>>>>>> ffb93bf7

    // Set up a barrier to synchronize all threads
    let barrier = Arc::new(Barrier::new(10));
    let mut handles = vec![];

    // Spawn 10 threads, each sending a different message
    for content in message_contents.iter() {
        let content = content.clone();
        let barrier_clone = barrier.clone();
        let mock_net_2_clone = mock_net_2.clone();
        let id_1_copy = id_1;

        let handle = thread::spawn(move || {
            let message = Message {
<<<<<<< HEAD
                payload: Payload::TestMessage(content),
=======
                payload: TestMessage(content),
>>>>>>> ffb93bf7
                target_node_id: id_1_copy,
            };

            // Wait for all threads to reach this point
            barrier_clone.wait();

            // Send the message
            let net_guard = mock_net_2_clone.lock().unwrap();
            net_guard.send_message(message).unwrap();
        });

        handles.push(handle);
    }

    // Wait for all threads to complete
    for handle in handles {
        handle.join().unwrap();
    }

    // Verify that all messages were received
    let processor = msg_proc_1.lock().unwrap();
    for content in message_contents {
<<<<<<< HEAD
        assert!(processor.has_seen(&content), "Message '{content}' was not received");
=======
        assert!(
            processor.has_seen(&content),
            "Message '{content}' was not received"
        );
>>>>>>> ffb93bf7
        println!("Message '{content}' was successfully processed");
    }
}<|MERGE_RESOLUTION|>--- conflicted
+++ resolved
@@ -4,14 +4,12 @@
 use std::thread;
 use crate::core::testutil::fixtures::random_identifier;
 use crate::network::mock::hub::NetworkHub;
-<<<<<<< HEAD
-=======
-use crate::network::Payload::TestMessage;
-use crate::network::{Message, MessageProcessor, Network};
+use crate::network::{Message, MessageProcessor, Network, Payload};
+use std::cell::RefCell;
 use std::collections::HashSet;
+use std::rc::Rc;
 use std::sync::{Arc, Barrier, Mutex};
 use std::thread;
->>>>>>> ffb93bf7
 
 #[derive(Debug)]
 struct MockMessageProcessor {
@@ -133,14 +131,9 @@
     let mock_net_2 = NetworkHub::new_mock_network(hub, id_2).unwrap();
 
     // Create 10 different message contents
-<<<<<<< HEAD
     let message_contents: Vec<String> = (0..10)
         .map(|i| format!("Concurrent message {i}"))
         .collect();
-=======
-    let message_contents: Vec<String> =
-        (0..10).map(|i| format!("Concurrent message {i}")).collect();
->>>>>>> ffb93bf7
 
     // Set up a barrier to synchronize all threads
     let barrier = Arc::new(Barrier::new(10));
@@ -155,11 +148,7 @@
 
         let handle = thread::spawn(move || {
             let message = Message {
-<<<<<<< HEAD
                 payload: Payload::TestMessage(content),
-=======
-                payload: TestMessage(content),
->>>>>>> ffb93bf7
                 target_node_id: id_1_copy,
             };
 
@@ -182,14 +171,7 @@
     // Verify that all messages were received
     let processor = msg_proc_1.lock().unwrap();
     for content in message_contents {
-<<<<<<< HEAD
         assert!(processor.has_seen(&content), "Message '{content}' was not received");
-=======
-        assert!(
-            processor.has_seen(&content),
-            "Message '{content}' was not received"
-        );
->>>>>>> ffb93bf7
         println!("Message '{content}' was successfully processed");
     }
 }