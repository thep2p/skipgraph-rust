use crate::core::lookup::lookup_table::LookupTableLevel;
use crate::core::model::direction::Direction;
use crate::core::Identifier;

pub struct IdentifierSearchRequest {
<<<<<<< HEAD
    target : Identifier,
    level : LookupTableLevel,
    direction : Direction,
}

impl IdentifierSearchRequest {
    pub fn new(target: Identifier, level: LookupTableLevel, direction: Direction) -> Self {
        IdentifierSearchRequest {
            target,
            level,
            direction,
        }
    }

    pub fn target(&self) -> &Identifier {
        &self.target
    }

    pub fn level(&self) -> LookupTableLevel {
        self.level
    }

    pub fn direction(&self) -> Direction {
        self.direction
    }
=======
    pub target : Identifier,
    pub level : LookupTableLevel,
    pub direction : Direction,
>>>>>>> f47a8b0c
}<|MERGE_RESOLUTION|>--- conflicted
+++ resolved
@@ -3,10 +3,9 @@
 use crate::core::Identifier;
 
 pub struct IdentifierSearchRequest {
-<<<<<<< HEAD
-    target : Identifier,
-    level : LookupTableLevel,
-    direction : Direction,
+    pub target : Identifier,
+    pub level : LookupTableLevel,
+    pub direction : Direction,
 }
 
 impl IdentifierSearchRequest {
@@ -29,9 +28,4 @@
     pub fn direction(&self) -> Direction {
         self.direction
     }
-=======
-    pub target : Identifier,
-    pub level : LookupTableLevel,
-    pub direction : Direction,
->>>>>>> f47a8b0c
 }