--- conflicted
+++ resolved
@@ -1,9 +1,6 @@
 mod lookup;
 pub mod model;
-<<<<<<< HEAD
-=======
 #[cfg(test)]
->>>>>>> 1c94ac39
 pub mod testutil;
 mod search;
 mod node;
