--- conflicted
+++ resolved
@@ -7,7 +7,6 @@
 
 /// It is a 2D array of Identity, where the first dimension is the level and the second dimension is the direction.
 /// Caution: lookup table by itself is not thread-safe, should be used with an Arc<Mutex<LookupTable>>.
-<<<<<<< HEAD
 #[derive(Clone)]
 pub struct ArrayLookupTable<T: Clone> {
     left: Vec<Option<Identity<T>>>,
@@ -18,14 +17,6 @@
 where
     T: Clone,
 {
-=======
-struct ArrayLookupTable<T> where T : Copy {
-    left: [Option<Identity<T>>; model::IDENTIFIER_SIZE_BYTES],
-    right: [Option<Identity<T>>; model::IDENTIFIER_SIZE_BYTES],
-}
-
-impl<T> ArrayLookupTable<T> where T : Copy {
->>>>>>> 7258a5a5
     /// Create a new empty LookupTable instance.
     pub fn new() -> ArrayLookupTable<T> {
         ArrayLookupTable {
@@ -35,7 +26,6 @@
     }
 }
 
-<<<<<<< HEAD
 impl<T> Debug for ArrayLookupTable<T>
 where
     T: Clone + Debug,
@@ -54,9 +44,6 @@
 where
     T: Clone + Debug + 'static + PartialEq,
 {
-=======
-impl<T> LookupTable<T> for ArrayLookupTable<T> where T : Copy {
->>>>>>> 7258a5a5
     /// Update the entry at the given level and direction.
     fn update_entry(
         &mut self,
@@ -164,11 +151,7 @@
     #[test]
     /// A new lookup table should be empty.
     fn test_lookup_table_empty() {
-<<<<<<< HEAD
         let lt: ArrayLookupTable<Address> = ArrayLookupTable::new();
-=======
-        let lt : ArrayLookupTable<Address> = ArrayLookupTable::new();
->>>>>>> 7258a5a5
         for i in 0..model::IDENTIFIER_SIZE_BYTES {
             assert_eq!(None, lt.get_entry(i, Direction::Left).unwrap());
             assert_eq!(None, lt.get_entry(i, Direction::Right).unwrap());
