--- conflicted
+++ resolved
@@ -40,19 +40,7 @@
 
 impl Clone for ArrayLookupTable {
     fn clone(&self) -> Self {
-<<<<<<< HEAD
         // Shallow clone: cloned instances share the same underlying data via Arc
-=======
-        // Create a new instance of ArrayLookupTable with the same data
-        let inner = match self.inner.read() {
-            Ok(guard) => guard,
-            Err(poisoned) => {
-                // If the lock is poisoned, recover the data to prevent cascade failure
-                // This is safe because we're only reading and cloning
-                poisoned.into_inner()
-            }
-        };
->>>>>>> d48ba94e
         ArrayLookupTable {
             inner: Arc::clone(&self.inner),
             span: self.span.clone(),
@@ -197,13 +185,6 @@
     /// Returns true if the entries are equal, false otherwise.
     fn equal(&self, other: &dyn LookupTable) -> bool {
         // iterates over the levels and compares the entries in the left and right directions
-<<<<<<< HEAD
-        let inner = self.inner.read().unwrap_or_else(|poisoned| {
-            // If the lock is poisoned, recover the data to prevent cascade failure
-            // This is safe because we're only reading for comparison
-            poisoned.into_inner()
-        });
-=======
         let inner = match self.inner.read() {
             Ok(guard) => guard,
             Err(poisoned) => {
@@ -212,7 +193,11 @@
                 poisoned.into_inner()
             }
         };
->>>>>>> d48ba94e
+        let inner = self.inner.read().unwrap_or_else(|poisoned| {
+            // If the lock is poisoned, recover the data to prevent cascade failure
+            // This is safe because we're only reading for comparison
+            poisoned.into_inner()
+        });
         for l in 0..model::IDENTIFIER_SIZE_BYTES {
             // Check if the left entry is equal
             if let Ok(other_entry) = other.get_entry(l, Direction::Left) {
