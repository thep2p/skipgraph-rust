.PHONEY install-lint:
install-lint:
	@echo "Installing clippy"
	@rustup update
	@rustup component add clippy

.PHONEY lint:
lint:
	@echo "Running clippy"
	@cargo clippy --all-targets --all-features -- -D warnings

<<<<<<< HEAD
.PHONEY install-rustfmt:
=======
.PHONY install-rustfmt:
>>>>>>> 645adc53
install-rustfmt:
	@echo "Installing rustfmt"
	@rustup component add rustfmt

<<<<<<< HEAD
.PHONEY install-tools:
=======
.PHONY install-tools:
>>>>>>> 645adc53
install-tools: install-lint install-rustfmt
	@echo "✅ All tools installed"

.PHONEY test:
test:
	@echo "Running tests"
	@cargo test<|MERGE_RESOLUTION|>--- conflicted
+++ resolved
@@ -9,20 +9,16 @@
 	@echo "Running clippy"
 	@cargo clippy --all-targets --all-features -- -D warnings
 
-<<<<<<< HEAD
 .PHONEY install-rustfmt:
-=======
-.PHONY install-rustfmt:
->>>>>>> 645adc53
 install-rustfmt:
 	@echo "Installing rustfmt"
 	@rustup component add rustfmt
 
-<<<<<<< HEAD
 .PHONEY install-tools:
-=======
+install-tools: install-lint install-rustfmt
+	@echo "✅ All tools installed"
+
 .PHONY install-tools:
->>>>>>> 645adc53
 install-tools: install-lint install-rustfmt
 	@echo "✅ All tools installed"
 
